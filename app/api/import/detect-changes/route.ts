// FILE: /api/import/detect-changes/route.ts (Database Backup Comparison)

import { type NextRequest, NextResponse } from 'next/server'
import { createClient } from '@/lib/supabase/server'
import { getAuthenticatedUser } from '@/lib/store/serverUtils'

const isEmptyOrNA = (value: any): boolean => {
  if (value === null || value === undefined) {
    return true
  }
  if (typeof value === 'string') {
    const trimmedValue = value.trim().toLowerCase()
    return (
      trimmedValue === '' ||
      trimmedValue === 'n/a' ||
      trimmedValue === 'undefined' ||
      trimmedValue === 'null'
    )
  }
  return false
}

const normalizeForComparison = (value: any): string => {
  if (isEmptyOrNA(value)) {
    return ''
  }
  if (typeof value === 'object') {
    if (Array.isArray(value) && value.length === 0) return '[]'
    if (Object.keys(value).length === 0) return '{}'
    return JSON.stringify(value)
  }
  if (typeof value === 'boolean') {
    return value ? 'true' : 'false'
  }
  return String(value).trim()
}

export async function POST(request: NextRequest) {
  try {
    // --- FIX #1: Receive the contentType from the frontend request ---
    const { userId, importData, contentType, importType = 'sheets' } = await request.json()

    if (!userId || !importData || !Array.isArray(importData) || importData.length === 0) {
      return NextResponse.json(
        { success: false, error: 'Missing or empty required fields.' },
        { status: 400 }
      )
    }

<<<<<<< HEAD
    if (importType === 'sheets' && (!sheetId || !tabName)) {
=======
    // --- Add validation for the new contentType field ---
    if (importType === 'csv' && !contentType) {
>>>>>>> 6a47f3b4
      return NextResponse.json(
        { success: false, error: 'Missing required field: contentType for CSV import.' },
        { status: 400 }
      )
    }

    const supabase = createClient()
    const user = await getAuthenticatedUser()
    if (user.id !== userId) {
      return NextResponse.json({ success: false, error: 'Unauthorized' }, { status: 401 })
    }

<<<<<<< HEAD
=======
    // --- FIX #2: Normalize contentType to match the format in backup_id ---
    // e.g., "Landing Pages" -> "landing_pages"
    const normalizedContentType = contentType
      .replace(/-/g, ' ') // handles "landing-pages"
      .replace(/\s+/g, '_') // handles "landing pages"
      .toLowerCase()

    // Get the latest backup to compare against for the *specific content type*
>>>>>>> 6a47f3b4
    let query = supabase
      .from('page_snapshots')
      .select('backup_id')
      .eq('user_id', user.id)
      .order('created_at', { ascending: false })
      .limit(1)

<<<<<<< HEAD
=======
    // For CSV imports, look for CSV backups that match the content type
>>>>>>> 6a47f3b4
    if (importType === 'csv') {
      // --- FIX #3: Make the query specific to the content type ---
      // OLD: query = query.like('backup_id', 'csv_%')
      query = query.like('backup_id', `csv_${normalizedContentType}_%`)
    } else {
      // Assuming sheets logic is different and might not need this change yet
      query = query.not('backup_id', 'like', 'csv_%')
    }

    const { data: latestBackupRun, error: backupIdError } = await query.single()

    if (backupIdError || !latestBackupRun) {
      return NextResponse.json(
        {
          success: false,
          error: `No database backup found for content type "${contentType}". Please export your data first.`,
        },
        { status: 404 }
      )
    }

    const { data: dbBackupData, error: dbError } = await supabase
      .from('page_snapshots')
      .select('*')
      .eq('user_id', user.id)
      .eq('backup_id', latestBackupRun.backup_id)

    if (dbError) {
      console.error('Database error:', dbError)
      return NextResponse.json(
        { success: false, error: 'Database error while fetching backup data.' },
        { status: 500 }
      )
    }

    const dbDataMap = new Map(dbBackupData.map(item => [String(item.hubspot_page_id), item]))

<<<<<<< HEAD
    const headers = Object.keys(importData[0])

=======
    // =================================================================
    // DYNAMIC FIELD MAPPING (This part is correct)
    // =================================================================
    const headers = Object.keys(importData[0])
>>>>>>> 6a47f3b4
    const ignoreList = ['Id', 'Export Date', 'Created At', 'Updated At']
    const fieldsToCompare: { [key: string]: string } = {}

    for (const header of headers) {
      if (ignoreList.some(itemToIgnore => itemToIgnore.toLowerCase() === header.toLowerCase())) {
        continue
      }
      const dbField = header.replace(/\s+/g, '_').toLowerCase()
      fieldsToCompare[header] = dbField
    }
<<<<<<< HEAD
    console.log(`Processing ${importData.length} import records against ${dbBackupData.length} snapshot records (${importType})`)

    const importPageIds = importData.map(row => row['Id']).filter(id => id)
    const dbPageIds = dbBackupData.map(row => row.hubspot_page_id)
    const matchingIds = importPageIds.filter(id => dbPageIds.includes(String(id)))
=======
    
    // ... (rest of the file is the same as the previous correct version)
    
    console.log('=== DEBUG INFO ===')
    // ... (your debugging logs)
>>>>>>> 6a47f3b4

    const changes = []

    for (const importRow of importData) {
      const pageId = importRow['Id']
      if (!pageId) {
        continue
      }

      const dbPage = dbDataMap.get(String(pageId))
      if (!dbPage) {
<<<<<<< HEAD
        const newPageChanges: { [key: string]: any } = {}
        let hasChanges = false

        for (const header in fieldsToCompare) {
          const dbField = fieldsToCompare[header]
          const importValue = importRow[header]

          if (isEmptyOrNA(importValue)) continue

          newPageChanges[dbField] = {
            old: null, // No old value since it's a new page
            new: importValue,
            header: header,
            dbField: dbField,
          }
          hasChanges = true
        }

        if (hasChanges) {
          changes.push({
            pageId: pageId,
            name: importRow['Name'] || `Page ${pageId}`,
            type: 'new',
            fields: newPageChanges,
          })
        }
        continue
      }

=======
        // ... (new page logic - no changes needed here)
        continue
      }
      
>>>>>>> 6a47f3b4
      const modifiedFields: { [key: string]: any } = {}
      let isModified = false

      for (const header in fieldsToCompare) {
        const dbField = fieldsToCompare[header]
        const importValue = importRow[header]
<<<<<<< HEAD

        const dbValue = dbPage.page_content?.[dbField] || (dbPage as any)[dbField]

        if (dbValue === undefined || dbValue === null) {
          continue
        }

=======
        const dbValue = dbPage.page_content?.[dbField] || (dbPage as any)[dbField]

>>>>>>> 6a47f3b4
        if (isEmptyOrNA(dbValue) && isEmptyOrNA(importValue)) {
          continue
        }

        let normalizedImportValue = normalizeForComparison(importValue)
        let normalizedDbValue = normalizeForComparison(dbValue)

        if (header === 'Archived At' || header === 'Publish Date') {
          normalizedImportValue = normalizedImportValue.replace(/Z$/, '+00:00')
          normalizedDbValue = normalizedDbValue.replace(/Z$/, '+00:00')
        }
        
        // ... (state normalization logic)

<<<<<<< HEAD
        if (header === 'Current State' || header === 'State') {
          const importStateUpper = normalizedImportValue.toUpperCase()
          if (
            importStateUpper === 'PUBLISHED_OR_SCHEDULED' ||
            importStateUpper === 'PUBLISHED_AB' ||
            importStateUpper === 'PUBLISHED_AB_VARIANT'
          ) {
            normalizedImportValue = 'published'
          } else if (
            importStateUpper === 'DRAFT_AB' ||
            importStateUpper === 'DRAFT_AB_VARIANT' ||
            importStateUpper === 'LOSER_AB_VARIANT'
          ) {
            normalizedImportValue = 'draft'
          } else if (importStateUpper === 'SCHEDULED_AB') {
            normalizedImportValue = 'scheduled'
          }

          const dbStateUpper = normalizedDbValue.toUpperCase()
          if (
            dbStateUpper === 'PUBLISHED_OR_SCHEDULED' ||
            dbStateUpper === 'PUBLISHED_AB' ||
            dbStateUpper === 'PUBLISHED_AB_VARIANT'
          ) {
            normalizedDbValue = 'published'
          } else if (
            dbStateUpper === 'DRAFT_AB' ||
            dbStateUpper === 'DRAFT_AB_VARIANT' ||
            dbStateUpper === 'LOSER_AB_VARIANT'
          ) {
            normalizedDbValue = 'draft'
          } else if (dbStateUpper === 'SCHEDULED_AB') {
            normalizedDbValue = 'scheduled'
          }
        }

=======
>>>>>>> 6a47f3b4
        if (normalizedDbValue.toLowerCase() !== normalizedImportValue.toLowerCase()) {
          isModified = true
          modifiedFields[dbField] = {
            old: dbValue,
            new: importValue,
            header: header,
            dbField: dbField,
          }
        }
      }

      if (isModified) {
        changes.push({
          pageId: pageId,
          name: importRow['Name'] || dbPage.name,
          type: 'modified',
          fields: modifiedFields,
        })
      }
    }

    const totalChanges = changes.reduce((acc, item) => acc + Object.keys(item.fields).length, 0)
    console.log(`Change detection complete: ${changes.length}/${importData.length} items have changes (${totalChanges} total field changes)`)

    return NextResponse.json({
      success: true,
      changes,
      summary: {
        totalItems: importData.length,
        itemsWithChanges: changes.length,
        totalChanges,
        backupId: latestBackupRun.backup_id,
      },
    })
  } catch (error) {
    console.error('CRITICAL ERROR in detect-changes:', error)
    const errorMessage = error instanceof Error ? error.message : 'An unexpected error occurred.'
    return NextResponse.json(
      { success: false, error: errorMessage, stack: error instanceof Error ? error.stack : null },
      { status: 500 }
    )
  }
}<|MERGE_RESOLUTION|>--- conflicted
+++ resolved
@@ -47,12 +47,7 @@
       )
     }
 
-<<<<<<< HEAD
     if (importType === 'sheets' && (!sheetId || !tabName)) {
-=======
-    // --- Add validation for the new contentType field ---
-    if (importType === 'csv' && !contentType) {
->>>>>>> 6a47f3b4
       return NextResponse.json(
         { success: false, error: 'Missing required field: contentType for CSV import.' },
         { status: 400 }
@@ -65,17 +60,6 @@
       return NextResponse.json({ success: false, error: 'Unauthorized' }, { status: 401 })
     }
 
-<<<<<<< HEAD
-=======
-    // --- FIX #2: Normalize contentType to match the format in backup_id ---
-    // e.g., "Landing Pages" -> "landing_pages"
-    const normalizedContentType = contentType
-      .replace(/-/g, ' ') // handles "landing-pages"
-      .replace(/\s+/g, '_') // handles "landing pages"
-      .toLowerCase()
-
-    // Get the latest backup to compare against for the *specific content type*
->>>>>>> 6a47f3b4
     let query = supabase
       .from('page_snapshots')
       .select('backup_id')
@@ -83,10 +67,6 @@
       .order('created_at', { ascending: false })
       .limit(1)
 
-<<<<<<< HEAD
-=======
-    // For CSV imports, look for CSV backups that match the content type
->>>>>>> 6a47f3b4
     if (importType === 'csv') {
       // --- FIX #3: Make the query specific to the content type ---
       // OLD: query = query.like('backup_id', 'csv_%')
@@ -124,15 +104,8 @@
 
     const dbDataMap = new Map(dbBackupData.map(item => [String(item.hubspot_page_id), item]))
 
-<<<<<<< HEAD
     const headers = Object.keys(importData[0])
 
-=======
-    // =================================================================
-    // DYNAMIC FIELD MAPPING (This part is correct)
-    // =================================================================
-    const headers = Object.keys(importData[0])
->>>>>>> 6a47f3b4
     const ignoreList = ['Id', 'Export Date', 'Created At', 'Updated At']
     const fieldsToCompare: { [key: string]: string } = {}
 
@@ -143,19 +116,11 @@
       const dbField = header.replace(/\s+/g, '_').toLowerCase()
       fieldsToCompare[header] = dbField
     }
-<<<<<<< HEAD
     console.log(`Processing ${importData.length} import records against ${dbBackupData.length} snapshot records (${importType})`)
 
     const importPageIds = importData.map(row => row['Id']).filter(id => id)
     const dbPageIds = dbBackupData.map(row => row.hubspot_page_id)
     const matchingIds = importPageIds.filter(id => dbPageIds.includes(String(id)))
-=======
-    
-    // ... (rest of the file is the same as the previous correct version)
-    
-    console.log('=== DEBUG INFO ===')
-    // ... (your debugging logs)
->>>>>>> 6a47f3b4
 
     const changes = []
 
@@ -167,7 +132,6 @@
 
       const dbPage = dbDataMap.get(String(pageId))
       if (!dbPage) {
-<<<<<<< HEAD
         const newPageChanges: { [key: string]: any } = {}
         let hasChanges = false
 
@@ -197,19 +161,12 @@
         continue
       }
 
-=======
-        // ... (new page logic - no changes needed here)
-        continue
-      }
-      
->>>>>>> 6a47f3b4
       const modifiedFields: { [key: string]: any } = {}
       let isModified = false
 
       for (const header in fieldsToCompare) {
         const dbField = fieldsToCompare[header]
         const importValue = importRow[header]
-<<<<<<< HEAD
 
         const dbValue = dbPage.page_content?.[dbField] || (dbPage as any)[dbField]
 
@@ -217,10 +174,6 @@
           continue
         }
 
-=======
-        const dbValue = dbPage.page_content?.[dbField] || (dbPage as any)[dbField]
-
->>>>>>> 6a47f3b4
         if (isEmptyOrNA(dbValue) && isEmptyOrNA(importValue)) {
           continue
         }
@@ -232,10 +185,7 @@
           normalizedImportValue = normalizedImportValue.replace(/Z$/, '+00:00')
           normalizedDbValue = normalizedDbValue.replace(/Z$/, '+00:00')
         }
-        
-        // ... (state normalization logic)
-
-<<<<<<< HEAD
+
         if (header === 'Current State' || header === 'State') {
           const importStateUpper = normalizedImportValue.toUpperCase()
           if (
@@ -272,8 +222,6 @@
           }
         }
 
-=======
->>>>>>> 6a47f3b4
         if (normalizedDbValue.toLowerCase() !== normalizedImportValue.toLowerCase()) {
           isModified = true
           modifiedFields[dbField] = {
